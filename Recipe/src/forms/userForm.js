--- conflicted
+++ resolved
@@ -7,13 +7,9 @@
   NAME_REGEX
 } = require('../lib/validationConstants');
 
-<<<<<<< HEAD
-// Pulls the relevant registration fields out of the request body and normalises casing.
-=======
 // Take the raw request body submitted from the registration page and tidy it
 // up into a predictable object. We keep most values as strings because
 // that is what HTML inputs expect when redisplaying validation errors.
->>>>>>> 71dfd0bf
 function parseRegistrationForm(body) {
   const form = {};
   const emailInput = sanitiseString(body && body.email);
@@ -40,21 +36,13 @@
   return form;
 }
 
-<<<<<<< HEAD
-// Removes spaces, parentheses and dashes so phone numbers can be validated consistently.
-=======
 // Remove common phone number formatting so validation can focus on the digits.
->>>>>>> 71dfd0bf
 function stripPhoneFormatting(value) {
   return (value || '').replace(/[\s()-]/g, '');
 }
 
-<<<<<<< HEAD
-// Checks whether a phone number matches the basic Australian formats (with or without +61).
-=======
 // Basic checks for Australian phone numbers. We support both local (0...) and
 // international (+61...) formats used for landlines and mobiles.
->>>>>>> 71dfd0bf
 function isAustralianPhoneNumber(value) {
   const cleaned = stripPhoneFormatting(value);
   if (!cleaned) {
@@ -75,12 +63,8 @@
   return false;
 }
 
-<<<<<<< HEAD
-// Validates the completed registration form and returns any messages to display.
-=======
 // Validate each registration field and return the messages that should be
 // shown to the user. Grouping the logic here keeps controllers very small.
->>>>>>> 71dfd0bf
 function collectRegistrationErrors(form) {
   const errors = [];
 
@@ -123,11 +107,7 @@
   return errors;
 }
 
-<<<<<<< HEAD
-// Picks the non-sensitive registration fields for re-rendering the form after validation errors.
-=======
 // Small helper for repopulating the form after a failed registration attempt.
->>>>>>> 71dfd0bf
 function buildRegistrationValues(form) {
   return {
     email: form.email || '',
@@ -137,12 +117,8 @@
   };
 }
 
-<<<<<<< HEAD
-// Extracts only the fields needed for logging in and normalises the email casing.
-=======
 // Parse the login form into a predictable shape. Passwords are left untouched
 // because the login logic will handle hashing/comparison later.
->>>>>>> 71dfd0bf
 function parseLoginForm(body) {
   const form = {};
   const emailInput = sanitiseString(body && body.email);
@@ -155,13 +131,9 @@
   return form;
 }
 
-<<<<<<< HEAD
-// Performs simple validation on the login form before attempting authentication.
-=======
 // Login forms show a single message if either field is missing to avoid
 // overwhelming the user, and only perform format validation when both values
 // are present.
->>>>>>> 71dfd0bf
 function collectLoginErrors(form) {
   const errors = [];
 
